name: documentation
on:
  workflow_dispatch:
  push:
    branches: [ "main"]
    paths:
      - 'doc/**'
      - '.github/workflows/documentation.yml'

<<<<<<< HEAD


permissions:
=======
permissions:
    pages: write
    contents: write
  
>>>>>>> 61cf7e72
jobs:
  docs:
    runs-on: ubuntu-latest
    steps:
      - uses: actions/checkout@v4
      - uses: actions/setup-python@v5
      - name: Install dependencies
        run: |
          pip install sphinx pydata-sphinx-theme myst_parser
      - name: Sphinx build
        run: |
          sphinx-build doc _build
      - name: Deploy to GitHub Pages
        uses: peaceiris/actions-gh-pages@v3
<<<<<<< HEAD
        if: ${{(github.ref == 'refs/heads/main' || github.ref == 'refs/heads/doc_sandbox') }}
=======
        if: ${{ (github.ref == 'refs/heads/main' || github.ref == 'refs/heads/doc_sandbox') }}
>>>>>>> 61cf7e72
        with:
          publish_branch: gh-pages
          github_token: ${{ secrets.GITHUB_TOKEN }}
          publish_dir: _build/
          force_orphan: true<|MERGE_RESOLUTION|>--- conflicted
+++ resolved
@@ -7,16 +7,10 @@
       - 'doc/**'
       - '.github/workflows/documentation.yml'
 
-<<<<<<< HEAD
-
-
-permissions:
-=======
 permissions:
     pages: write
     contents: write
   
->>>>>>> 61cf7e72
 jobs:
   docs:
     runs-on: ubuntu-latest
@@ -31,11 +25,7 @@
           sphinx-build doc _build
       - name: Deploy to GitHub Pages
         uses: peaceiris/actions-gh-pages@v3
-<<<<<<< HEAD
-        if: ${{(github.ref == 'refs/heads/main' || github.ref == 'refs/heads/doc_sandbox') }}
-=======
         if: ${{ (github.ref == 'refs/heads/main' || github.ref == 'refs/heads/doc_sandbox') }}
->>>>>>> 61cf7e72
         with:
           publish_branch: gh-pages
           github_token: ${{ secrets.GITHUB_TOKEN }}
